--- conflicted
+++ resolved
@@ -27,12 +27,9 @@
 import AddCategoryPage from "./pages/admin/AddCategoryPage";
 import EditCategoryPage from "./pages/admin/EditCategoryPage";
 import AdminOrdersPage from "./pages/admin/AdminOrdersPage";
-<<<<<<< HEAD
 import AdminOrderDetailPage from "./pages/admin/AdminOrderDetailPage";
-=======
 import AddReviewPage from "./pages/AddReviewPage";
 import EditReviewPage from "./pages/EditReviewPage";
->>>>>>> 55c65852
 
 const App = () => {
     const { initialize, isInitialized } = useAuthStore();
@@ -118,8 +115,14 @@
                     />
                     <Route path="cart" element={<CartPage />} />
                     <Route path="checkout" element={<CheckoutPage />} />
-                    <Route path="add-review/:orderItemId/:productId" element={<AddReviewPage />} />
-                    <Route path="edit-review/:reviewId" element={<EditReviewPage />} />
+                    <Route
+                        path="add-review/:orderItemId/:productId"
+                        element={<AddReviewPage />}
+                    />
+                    <Route
+                        path="edit-review/:reviewId"
+                        element={<EditReviewPage />}
+                    />
                     <Route path="*" element={<NotFound />} />
                 </Route>
             </Routes>
