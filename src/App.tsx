--- conflicted
+++ resolved
@@ -18,16 +18,13 @@
 import Dashboard from "./pages/admin/Dashboard";
 import AdminLayout from "./components/admin/layout/Layout";
 import ProtectedRoute from "./components/auth/ProtectedRoute";
-<<<<<<< HEAD
-import { AdminProductsPage } from "./pages/AdminProductsPage";
-import UsersPage from "./pages/admin/UsersPage";
-import CheckoutPage from "./pages/CheckoutPage";
-=======
 import AdminProductsPage from "./pages/admin/AdminProductsPage";
 import AddProductPage from "./pages/admin/AddProductPage";
 import EditProductPage from "./pages/admin/EditProductPage"; // Import EditProductPage
 import AdminProductDetailPage from "./pages/admin/ProductDetailPage"; // Import Admin ProductDetailPage
->>>>>>> 25f7051a
+import { AdminProductsPage } from "./pages/AdminProductsPage";
+import UsersPage from "./pages/admin/UsersPage";
+import CheckoutPage from "./pages/CheckoutPage";
 
 const App = () => {
     const { initialize, isInitialized } = useAuthStore();
@@ -63,7 +60,28 @@
                 >
                     <Route index element={<Dashboard />} />
                     <Route path="products" element={<AdminProductsPage />} />
-<<<<<<< HEAD
+                    <Route path="products/add" element={<AddProductPage />} />
+                    <Route
+                        path="products/:productId"
+                        element={<AdminProductDetailPage />}
+                    />
+                    <Route
+                        path="products/:productId/edit"
+                        element={<EditProductPage />}
+                    />
+                    <Route
+                        path="products/import"
+                        element={<div>Import Products Page (TBD)</div>}
+                    />
+                    <Route path="users" element={<div>Users Page (TBD)</div>} />
+                    <Route
+                        path="orders"
+                        element={<div>Orders Page (TBD)</div>}
+                    />
+                    <Route
+                        path="notifications"
+                        element={<div>Notifications Page (TBD)</div>}
+                    />
                     <Route path="users" element={<UsersPage />} />
                     <Route
                         path="orders"
@@ -73,15 +91,6 @@
                         path="notifications"
                         element={<div>Notifications Page (TBD)</div>}
                     />
-=======
-                    <Route path="products/add" element={<AddProductPage />} />
-                    <Route path="products/:productId" element={<AdminProductDetailPage />} />
-                    <Route path="products/:productId/edit" element={<EditProductPage />} />
-                    <Route path="products/import" element={<div>Import Products Page (TBD)</div>} />
-                    <Route path="users" element={<div>Users Page (TBD)</div>} />
-                    <Route path="orders" element={<div>Orders Page (TBD)</div>} />
-                    <Route path="notifications" element={<div>Notifications Page (TBD)</div>} />
->>>>>>> 25f7051a
                 </Route>
 
                 <Route path="/" element={<Layout />}>
